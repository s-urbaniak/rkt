// Copyright 2015 The rkt Authors
//
// Licensed under the Apache License, Version 2.0 (the "License");
// you may not use this file except in compliance with the License.
// You may obtain a copy of the License at
//
//     http://www.apache.org/licenses/LICENSE-2.0
//
// Unless required by applicable law or agreed to in writing, software
// distributed under the License is distributed on an "AS IS" BASIS,
// WITHOUT WARRANTIES OR CONDITIONS OF ANY KIND, either express or implied.
// See the License for the specific language governing permissions and
// limitations under the License.

// +build coreos src kvm

package main

import (
	"encoding/json"
	"fmt"
	"os"
	"path/filepath"
	"strconv"
	"testing"
	"time"

	"github.com/coreos/rkt/tests/testutils"
	"github.com/coreos/rkt/tests/testutils/logger"
	"github.com/vishvananda/netlink"
)

/*
 * Host network
 * ---
 * Container must have the same network namespace as the host
 */
func NewNetHostTest() testutils.Test {
	return testutils.TestFunc(func(t *testing.T) {
		testImageArgs := []string{"--exec=/inspect --print-netns"}
		testImage := patchTestACI("rkt-inspect-networking.aci", testImageArgs...)
		defer os.Remove(testImage)

		ctx := testutils.NewRktRunCtx()
		defer ctx.Cleanup()

		cmd := fmt.Sprintf("%s --net=host --debug --insecure-options=image run --mds-register=false %s", ctx.Cmd(), testImage)
		child := spawnOrFail(t, cmd)
		ctx.RegisterChild(child)
		defer waitOrFail(t, child, 0)

		expectedRegex := `NetNS: (net:\[\d+\])`
		result, out, err := expectRegexWithOutput(child, expectedRegex)
		if err != nil {
			t.Fatalf("Error: %v\nOutput: %v", err, out)
		}

		ns, err := os.Readlink("/proc/self/ns/net")
		if err != nil {
			t.Fatalf("Cannot evaluate NetNS symlink: %v", err)
		}

		if nsChanged := ns != result[1]; nsChanged {
			t.Fatalf("container left host netns")
		}
	})
}

/*
 * Host networking
 * ---
 * Container launches http server which must be reachable by the host via the
 * localhost address
 */
func NewNetHostConnectivityTest() testutils.Test {
	return testutils.TestFunc(func(t *testing.T) {
		logger.SetLogger(t)

		httpPort, err := testutils.GetNextFreePort4()
		if err != nil {
			t.Fatalf("%v", err)
		}
		httpServeAddr := fmt.Sprintf("0.0.0.0:%v", httpPort)
		httpGetAddr := fmt.Sprintf("http://127.0.0.1:%v", httpPort)

		testImageArgs := []string{"--exec=/inspect --serve-http=" + httpServeAddr}
		testImage := patchTestACI("rkt-inspect-networking.aci", testImageArgs...)
		defer os.Remove(testImage)

		ctx := testutils.NewRktRunCtx()
		defer ctx.Cleanup()

		cmd := fmt.Sprintf("%s --net=host --debug --insecure-options=image run --mds-register=false %s", ctx.Cmd(), testImage)
		child := spawnOrFail(t, cmd)
		ctx.RegisterChild(child)

		ga := testutils.NewGoroutineAssistant(t)
		ga.Add(2)

		// Child opens the server
		go func() {
			defer ga.Done()
			ga.WaitOrFail(child)
		}()

		// Host connects to the child
		go func() {
			defer ga.Done()
			expectedRegex := `serving on`
			_, out, err := expectRegexWithOutput(child, expectedRegex)
			if err != nil {
				ga.Fatalf("Error: %v\nOutput: %v", err, out)
			}
			body, err := testutils.HTTPGet(httpGetAddr)
			if err != nil {
				ga.Fatalf("%v\n", err)
			}
			t.Logf("HTTP-Get received: %s", body)
		}()

		ga.Wait()
	})
}

/*
 * None networking
 * ---
 * must be in an empty netns
 */
func NewNetNoneTest() testutils.Test {
	return testutils.TestFunc(func(t *testing.T) {
		testImageArgs := []string{"--exec=/inspect --print-netns --print-iface-count"}
		testImage := patchTestACI("rkt-inspect-networking.aci", testImageArgs...)
		defer os.Remove(testImage)

		ctx := testutils.NewRktRunCtx()
		defer ctx.Cleanup()

		cmd := fmt.Sprintf("%s --debug --insecure-options=image run --net=none --mds-register=false %s", ctx.Cmd(), testImage)

		child := spawnOrFail(t, cmd)
		defer waitOrFail(t, child, 0)
		expectedRegex := `NetNS: (net:\[\d+\])`
		result, out, err := expectRegexWithOutput(child, expectedRegex)
		if err != nil {
			t.Fatalf("Error: %v\nOutput: %v", err, out)
		}

		ns, err := os.Readlink("/proc/self/ns/net")
		if err != nil {
			t.Fatalf("Cannot evaluate NetNS symlink: %v", err)
		}

		if nsChanged := ns != result[1]; !nsChanged {
			t.Fatalf("container did not leave host netns")
		}

		expectedRegex = `Interface count: (\d+)`
		result, out, err = expectRegexWithOutput(child, expectedRegex)
		if err != nil {
			t.Fatalf("Error: %v\nOutput: %v", err, out)
		}
		ifaceCount, err := strconv.Atoi(result[1])
		if err != nil {
			t.Fatalf("Error parsing interface count: %v\nOutput: %v", err, out)
		}
		if ifaceCount != 1 {
			t.Fatalf("Interface count must be 1 not %q", ifaceCount)
		}
	})
}

/*
 * Default net
 * ---
 * Container must be in a separate network namespace
 */
func TestNetDefaultNetNS(t *testing.T) {
	testImageArgs := []string{"--exec=/inspect --print-netns"}
	testImage := patchTestACI("rkt-inspect-networking.aci", testImageArgs...)
	defer os.Remove(testImage)

	ctx := testutils.NewRktRunCtx()
	defer ctx.Cleanup()

	f := func(argument string) {
		cmd := fmt.Sprintf("%s --debug --insecure-options=image run %s --mds-register=false %s", ctx.Cmd(), argument, testImage)
		child := spawnOrFail(t, cmd)
		defer waitOrFail(t, child, 0)

		expectedRegex := `NetNS: (net:\[\d+\])`
		result, out, err := expectRegexWithOutput(child, expectedRegex)
		if err != nil {
			t.Fatalf("Error: %v\nOutput: %v", err, out)
		}

		ns, err := os.Readlink("/proc/self/ns/net")
		if err != nil {
			t.Fatalf("Cannot evaluate NetNS symlink: %v", err)
		}

		if nsChanged := ns != result[1]; !nsChanged {
			t.Fatalf("container did not leave host netns")
		}

	}
	f("--net=default")
	f("")
}

/*
 * Default net
 * ---
 * Host launches http server on all interfaces in the host netns
 * Container must be able to connect via any IP address of the host in the
 * default network, which is NATed
 * TODO: test connection to host on an outside interface
 */
func NewNetDefaultConnectivityTest() testutils.Test {
	return testutils.TestFunc(func(t *testing.T) {
		ctx := testutils.NewRktRunCtx()
		defer ctx.Cleanup()

		f := func(argument string) {
			httpPort, err := testutils.GetNextFreePort4()
			if err != nil {
				t.Fatalf("%v", err)
			}
			httpServeAddr := fmt.Sprintf("0.0.0.0:%v", httpPort)
			httpServeTimeout := 30

			nonLoIPv4, err := testutils.GetNonLoIfaceIPv4()
			if err != nil {
				t.Fatalf("%v", err)
			}
			if nonLoIPv4 == "" {
				t.Skipf("Can not find any NAT'able IPv4 on the host, skipping..")
			}

			httpGetAddr := fmt.Sprintf("http://%v:%v", nonLoIPv4, httpPort)
			t.Log("Telling the child to connect via", httpGetAddr)

			testImageArgs := []string{fmt.Sprintf("--exec=/inspect --get-http=%v", httpGetAddr)}
			testImage := patchTestACI("rkt-inspect-networking.aci", testImageArgs...)
			defer os.Remove(testImage)

			hostname, err := os.Hostname()
			if err != nil {
				t.Fatalf("Error getting hostname: %v", err)
			}

			ga := testutils.NewGoroutineAssistant(t)
			ga.Add(2)

			// Host opens the server
			go func() {
				defer ga.Done()
				err := testutils.HTTPServe(httpServeAddr, httpServeTimeout)
				if err != nil {
					ga.Fatalf("Error during HTTPServe: %v", err)
				}
			}()

			// Child connects to host
			go func() {
				defer ga.Done()
				cmd := fmt.Sprintf("%s --debug --insecure-options=image run %s --mds-register=false %s", ctx.Cmd(), argument, testImage)
				child := ga.SpawnOrFail(cmd)
				defer ga.WaitOrFail(child)

				expectedRegex := `HTTP-Get received: (.*)\r`
				result, out, err := expectRegexWithOutput(child, expectedRegex)
				if err != nil {
					ga.Fatalf("Error: %v\nOutput: %v", err, out)
				}
				if result[1] != hostname {
					ga.Fatalf("Hostname received by client `%v` doesn't match `%v`", result[1], hostname)
				}
			}()

			ga.Wait()
		}
		f("--net=default")
		f("")
	})
}

/*
 * Default-restricted net
 * ---
 * Container launches http server on all its interfaces
 * Host must be able to connects to container's http server via container's
 * eth0's IPv4
 * TODO: verify that the container isn't NATed
 */
func TestNetDefaultRestrictedConnectivity(t *testing.T) {
	ctx := testutils.NewRktRunCtx()
	defer ctx.Cleanup()

	f := func(argument string) {
		httpPort, err := testutils.GetNextFreePort4()
		if err != nil {
			t.Fatalf("%v", err)
		}
		httpServeAddr := fmt.Sprintf("0.0.0.0:%v", httpPort)
		iface := "eth0"

		testImageArgs := []string{fmt.Sprintf("--exec=/inspect --print-ipv4=%v --serve-http=%v", iface, httpServeAddr)}
		testImage := patchTestACI("rkt-inspect-networking.aci", testImageArgs...)
		defer os.Remove(testImage)

		cmd := fmt.Sprintf("%s --debug --insecure-options=image run %s --mds-register=false %s", ctx.Cmd(), argument, testImage)
		child := spawnOrFail(t, cmd)

		expectedRegex := `IPv4: (\d+\.\d+\.\d+\.\d+)`
		result, out, err := expectRegexWithOutput(child, expectedRegex)
		if err != nil {
			t.Fatalf("Error: %v\nOutput: %v", err, out)
		}
		httpGetAddr := fmt.Sprintf("http://%v:%v", result[1], httpPort)

		ga := testutils.NewGoroutineAssistant(t)
		ga.Add(2)

		// Child opens the server
		go func() {
			defer ga.Done()
			ga.WaitOrFail(child)
		}()

		// Host connects to the child
		go func() {
			defer ga.Done()
			expectedRegex := `serving on`
			_, out, err := expectRegexWithOutput(child, expectedRegex)
			if err != nil {
				ga.Fatalf("Error: %v\nOutput: %v", err, out)
			}
			body, err := testutils.HTTPGet(httpGetAddr)
			if err != nil {
				ga.Fatalf("%v\n", err)
			}
			t.Logf("HTTP-Get received: %s", body)
		}()

		ga.Wait()
	}
	f("--net=default-restricted")
}

type PortFwdCase struct {
	HttpGetIP     string
	RktArg        string
	ShouldSucceed bool
}

func (ct PortFwdCase) Execute(t *testing.T, ctx *testutils.RktRunCtx) {

	bannedPorts := make(map[int]struct{}, 0)
	httpPort, err := testutils.GetNextFreePort4Banned(bannedPorts)
	if err != nil {
		t.Fatalf("%v", err)
	}
	bannedPorts[httpPort] = struct{}{}

	httpServeAddr := fmt.Sprintf("0.0.0.0:%d", httpPort)
	testImageArgs := []string{
		fmt.Sprintf("--ports=http,protocol=tcp,port=%d", httpPort),
		fmt.Sprintf("--exec=/inspect --serve-http=%v", httpServeAddr),
	}
	testImage := patchTestACI("rkt-inspect-networking.aci", testImageArgs...)
	defer os.Remove(testImage)

	cmd := fmt.Sprintf(
		"%s --debug --insecure-options=image run --port=http:%d %s --mds-register=false %s",
		ctx.Cmd(), httpPort, ct.RktArg, testImage)
	child := spawnOrFail(t, cmd)

	httpGetAddr := fmt.Sprintf("http://%v:%v", ct.HttpGetIP, httpPort)

	ga := testutils.NewGoroutineAssistant(t)
	ga.Add(2)

	// Child opens the server
	go func() {
		defer ga.Done()
		ga.WaitOrFail(child)
	}()

	// Host connects to the child via the forward port on localhost
	go func() {
		defer ga.Done()
		expectedRegex := `serving on`
		_, out, err := expectRegexWithOutput(child, expectedRegex)
		if err != nil {
			ga.Fatalf("Error: %v\nOutput: %v", err, out)
		}
		body, err := testutils.HTTPGet(httpGetAddr)
		switch {
		case err != nil && ct.ShouldSucceed:
			ga.Fatalf("%v\n", err)
		case err == nil && !ct.ShouldSucceed:
			ga.Fatalf("HTTP-Get to %q should have failed! But received %q", httpGetAddr, body)
		case err != nil && !ct.ShouldSucceed:
			child.Close()
			fallthrough
		default:
			t.Logf("HTTP-Get received: %s", body)
		}
	}()

	ga.Wait()

	// TODO: ensure that default-restricted is not accessible from non-host
	// f("172.16.28.1", "--net=default-restricted", true)
	// f("127.0.0.1", "--net=default-restricted", true)
}

type portFwdTest []PortFwdCase

func (ct portFwdTest) Execute(t *testing.T) {
	ctx := testutils.NewRktRunCtx()
	defer ctx.Cleanup()

	for _, testCase := range ct {
		testCase.Execute(t, ctx)
	}
}

/*
 * Default net port forwarding connectivity
 * ---
 * Container launches http server on all its interfaces
 * Host must be able to connect to container's http server on it's own interfaces
 */
func NewNetDefaultPortFwdConnectivityTest(cases ...PortFwdCase) testutils.Test {
	return portFwdTest(cases)
}

func writeNetwork(t *testing.T, net networkTemplateT, netd string) error {
	var err error
	path := filepath.Join(netd, net.Name+".conf")
	file, err := os.Create(path)
	if err != nil {
		t.Errorf("%v", err)
	}

	b, err := json.Marshal(net)
	if err != nil {
		return err
	}

	fmt.Println("Writing", net.Name, "to", path)
	_, err = file.Write(b)
	if err != nil {
		return err
	}

	return nil
}

type networkTemplateT struct {
	Name      string
	Type      string
	Master    string `json:"master,omitempty"`
	IpMasq    bool
	IsGateway bool
	Ipam      ipamTemplateT
}

type ipamTemplateT struct {
	Type   string
	Subnet string              `json:"subnet,omitempty"`
	Routes []map[string]string `json:"routes,omitempty"`
}

func TestNetTemplates(t *testing.T) {
	net := networkTemplateT{
		Name: "ptp0",
		Type: "ptp",
		Ipam: ipamTemplateT{
			Type:   "host-local",
			Subnet: "11.11.3.0/24",
			Routes: []map[string]string{{"dst": "0.0.0.0/0"}},
		},
	}

	b, err := json.Marshal(net)
	if err != nil {
		t.Fatalf("%v", err)
	}
	expected := `{"Name":"ptp0","Type":"ptp","IpMasq":false,"IsGateway":false,"Ipam":{"Type":"host-local","subnet":"11.11.3.0/24","routes":[{"dst":"0.0.0.0/0"}]}}`
	if string(b) != expected {
		t.Fatalf("Template extected:\n%v\ngot:\n%v\n", expected, string(b))
	}
}

func prepareTestNet(t *testing.T, ctx *testutils.RktRunCtx, nt networkTemplateT) (netdir string) {
	configdir := ctx.LocalDir()
	netdir = filepath.Join(configdir, "net.d")
	err := os.MkdirAll(netdir, 0644)
	if err != nil {
		t.Fatalf("Cannot create netdir: %v", err)
	}
	err = writeNetwork(t, nt, netdir)
	if err != nil {
		t.Fatalf("Cannot write network file: %v", err)
	}
	return netdir
}

/*
 * Two containers spawn in the same custom network.
 * ---
 * Container 1 opens the http server
 * Container 2 fires a HTTPGet on it
 * The body of the HTTPGet is Container 1's hostname, which must match
 */
func testNetCustomDual(t *testing.T, nt networkTemplateT) {
	httpPort, err := testutils.GetNextFreePort4()
	if err != nil {
		t.Fatalf("%v", err)
	}

	ctx := testutils.NewRktRunCtx()
	defer ctx.Cleanup()

	netdir := prepareTestNet(t, ctx, nt)
	defer os.RemoveAll(netdir)

	container1IPv4, container1Hostname := make(chan string), make(chan string)
	ga := testutils.NewGoroutineAssistant(t)
	ga.Add(2)

	go func() {
		defer ga.Done()
		httpServeAddr := fmt.Sprintf("0.0.0.0:%v", httpPort)
		testImageArgs := []string{"--exec=/inspect --print-ipv4=eth0 --serve-http=" + httpServeAddr}
		testImage := patchTestACI("rkt-inspect-networking1.aci", testImageArgs...)
		defer os.Remove(testImage)

		cmd := fmt.Sprintf("%s --debug --insecure-options=image run --net=%v --mds-register=false %s", ctx.Cmd(), nt.Name, testImage)
		child := ga.SpawnOrFail(cmd)
		defer ga.WaitOrFail(child)

		expectedRegex := `IPv4: (\d+\.\d+\.\d+\.\d+)`
		result, out, err := expectRegexTimeoutWithOutput(child, expectedRegex, 30*time.Second)
		if err != nil {
			ga.Fatalf("Error: %v\nOutput: %v", err, out)
		}
		container1IPv4 <- result[1]
		expectedRegex = ` ([a-zA-Z0-9\-]*): serving on`
		result, out, err = expectRegexTimeoutWithOutput(child, expectedRegex, 30*time.Second)
		if err != nil {
			ga.Fatalf("Error: %v\nOutput: %v", err, out)
		}
		container1Hostname <- result[1]
	}()

	go func() {
		defer ga.Done()

		var httpGetAddr string
		httpGetAddr = fmt.Sprintf("http://%v:%v", <-container1IPv4, httpPort)

		testImageArgs := []string{"--exec=/inspect --get-http=" + httpGetAddr}
		testImage := patchTestACI("rkt-inspect-networking2.aci", testImageArgs...)
		defer os.Remove(testImage)

		cmd := fmt.Sprintf("%s --debug --insecure-options=image run --net=%v --mds-register=false %s", ctx.Cmd(), nt.Name, testImage)
		child := ga.SpawnOrFail(cmd)
		defer ga.WaitOrFail(child)

		expectedHostname := <-container1Hostname
		expectedRegex := `HTTP-Get received: (.*?)\r`
		result, out, err := expectRegexTimeoutWithOutput(child, expectedRegex, 20*time.Second)
		if err != nil {
			ga.Fatalf("Error: %v\nOutput: %v", err, out)
		}
		t.Logf("HTTP-Get received: %s", result[1])
		receivedHostname := result[1]

		if receivedHostname != expectedHostname {
			ga.Fatalf("Received hostname `%v` doesn't match `%v`", receivedHostname, expectedHostname)
		}
	}()

	ga.Wait()
}

/*
 * Host launches http server on all interfaces in the host netns
 * Container must be able to connect via any IP address of the host in the
 * macvlan network, which is NAT
 * TODO: test connection to host on an outside interface
 */
func testNetCustomNatConnectivity(t *testing.T, nt networkTemplateT) {
	ctx := testutils.NewRktRunCtx()
	defer ctx.Cleanup()

	netdir := prepareTestNet(t, ctx, nt)
	defer os.RemoveAll(netdir)

	httpPort, err := testutils.GetNextFreePort4()
	if err != nil {
		t.Fatalf("%v", err)
	}
	httpServeAddr := fmt.Sprintf("0.0.0.0:%v", httpPort)
	httpServeTimeout := 30

	nonLoIPv4, err := testutils.GetNonLoIfaceIPv4()
	if err != nil {
		t.Fatalf("%v", err)
	}
	if nonLoIPv4 == "" {
		t.Skipf("Can not find any NAT'able IPv4 on the host, skipping..")
	}

	httpGetAddr := fmt.Sprintf("http://%v:%v", nonLoIPv4, httpPort)
	t.Log("Telling the child to connect via", httpGetAddr)

	ga := testutils.NewGoroutineAssistant(t)
	ga.Add(2)

	// Host opens the server
	go func() {
		defer ga.Done()
		err := testutils.HTTPServe(httpServeAddr, httpServeTimeout)
		if err != nil {
			ga.Fatalf("Error during HTTPServe: %v", err)
		}
	}()

	// Child connects to host
	hostname, err := os.Hostname()
	if err != nil {
		panic(err)
	}

	go func() {
		defer ga.Done()
		testImageArgs := []string{fmt.Sprintf("--exec=/inspect --get-http=%v", httpGetAddr)}
		testImage := patchTestACI("rkt-inspect-networking.aci", testImageArgs...)
		defer os.Remove(testImage)

		cmd := fmt.Sprintf("%s --debug --insecure-options=image run --net=%v --mds-register=false %s", ctx.Cmd(), nt.Name, testImage)
		child := ga.SpawnOrFail(cmd)
		defer ga.WaitOrFail(child)

		expectedRegex := `HTTP-Get received: (.*?)\r`
		result, out, err := expectRegexWithOutput(child, expectedRegex)
		if err != nil {
			ga.Fatalf("Error: %v\nOutput: %v", err, out)
		}

		if result[1] != hostname {
			ga.Fatalf("Hostname received by client `%v` doesn't match `%v`", result[1], hostname)
		}
	}()

	ga.Wait()
}

func NewNetCustomPtpTest(runCustomDual bool) testutils.Test {
	return testutils.TestFunc(func(t *testing.T) {
		nt := networkTemplateT{
			Name:   "ptp0",
			Type:   "ptp",
			IpMasq: true,
			Ipam: ipamTemplateT{
				Type:   "host-local",
				Subnet: "11.11.1.0/24",
				Routes: []map[string]string{
					{"dst": "0.0.0.0/0"},
				},
			},
		}
		testNetCustomNatConnectivity(t, nt)
		if runCustomDual {
			testNetCustomDual(t, nt)
		}
	})
}

func NewNetCustomMacvlanTest() testutils.Test {
	return testutils.TestFunc(func(t *testing.T) {
		iface, _, err := testutils.GetNonLoIfaceWithAddrs(netlink.FAMILY_V4)
		if err != nil {
			t.Fatalf("Error while getting non-lo host interface: %v\n", err)
		}
		if iface.Name == "" {
			t.Skipf("Cannot run test without non-lo host interface")
		}

		nt := networkTemplateT{
			Name:   "macvlan0",
			Type:   "macvlan",
			Master: iface.Name,
			Ipam: ipamTemplateT{
				Type:   "host-local",
				Subnet: "11.11.2.0/24",
			},
		}
		testNetCustomDual(t, nt)
	})
}

func NewNetCustomBridgeTest() testutils.Test {
	return testutils.TestFunc(func(t *testing.T) {
		iface, _, err := testutils.GetNonLoIfaceWithAddrs(netlink.FAMILY_V4)
		if err != nil {
			t.Fatalf("Error while getting non-lo host interface: %v\n", err)
		}
		if iface.Name == "" {
			t.Skipf("Cannot run test without non-lo host interface")
		}

		nt := networkTemplateT{
			Name:      "bridge0",
			Type:      "bridge",
			IpMasq:    true,
			IsGateway: true,
			Master:    iface.Name,
			Ipam: ipamTemplateT{
				Type:   "host-local",
				Subnet: "11.11.3.0/24",
				Routes: []map[string]string{
					{"dst": "0.0.0.0/0"},
				},
			},
		}
		testNetCustomNatConnectivity(t, nt)
		testNetCustomDual(t, nt)
	})
}

func NewNetOverrideTest() testutils.Test {
	return testutils.TestFunc(func(t *testing.T) {
		ctx := testutils.NewRktRunCtx()
		defer ctx.Cleanup()

		iface, _, err := testutils.GetNonLoIfaceWithAddrs(netlink.FAMILY_V4)
		if err != nil {
			t.Fatalf("Error while getting non-lo host interface: %v\n", err)
		}
		if iface.Name == "" {
			t.Skipf("Cannot run test without non-lo host interface")
		}

		nt := networkTemplateT{
			Name:   "overridemacvlan",
			Type:   "macvlan",
			Master: iface.Name,
			Ipam: ipamTemplateT{
				Type:   "host-local",
				Subnet: "11.11.4.0/24",
			},
		}

		netdir := prepareTestNet(t, ctx, nt)
		defer os.RemoveAll(netdir)

		testImageArgs := []string{"--exec=/inspect --print-ipv4=eth0"}
		testImage := patchTestACI("rkt-inspect-networking1.aci", testImageArgs...)
		defer os.Remove(testImage)

		expectedIP := "11.11.4.244"

		cmd := fmt.Sprintf("%s --debug --insecure-options=image run --net=all --net=\"%s:IP=%s\" --mds-register=false %s", ctx.Cmd(), nt.Name, expectedIP, testImage)
		child := spawnOrFail(t, cmd)
		defer waitOrFail(t, child, 0)

		expectedRegex := `IPv4: (\d+\.\d+\.\d+\.\d+)`
		result, out, err := expectRegexTimeoutWithOutput(child, expectedRegex, 30*time.Second)
		if err != nil {
			t.Fatalf("Error: %v\nOutput: %v", err, out)
			return
		}

<<<<<<< HEAD
	containerIP := result[1]
	if expectedIP != containerIP {
		t.Fatalf("overriding IP did not work: Got %q but expected %q", containerIP, expectedIP)
	}
}

func TestNetLongName(t *testing.T) {
	nt := networkTemplateT{
		Name:   "thisnameiswaaaaaaaaaaaaaaaaaaaaaaaaaaaaaaaaaaaaytoolong",
		Type:   "ptp",
		IpMasq: true,
		Ipam: ipamTemplateT{
			Type:   "host-local",
			Subnet: "11.11.6.0/24",
			Routes: []map[string]string{
				{"dst": "0.0.0.0/0"},
			},
		},
	}
	testNetCustomNatConnectivity(t, nt)
=======
		containerIP := result[1]
		if expectedIP != containerIP {
			t.Fatalf("overriding IP did not work: Got %q but expected %q", containerIP, expectedIP)
		}
	})
>>>>>>> 2323c2b2
}<|MERGE_RESOLUTION|>--- conflicted
+++ resolved
@@ -777,11 +777,11 @@
 			return
 		}
 
-<<<<<<< HEAD
-	containerIP := result[1]
-	if expectedIP != containerIP {
-		t.Fatalf("overriding IP did not work: Got %q but expected %q", containerIP, expectedIP)
-	}
+		containerIP := result[1]
+		if expectedIP != containerIP {
+			t.Fatalf("overriding IP did not work: Got %q but expected %q", containerIP, expectedIP)
+		}
+	})
 }
 
 func TestNetLongName(t *testing.T) {
@@ -798,11 +798,4 @@
 		},
 	}
 	testNetCustomNatConnectivity(t, nt)
-=======
-		containerIP := result[1]
-		if expectedIP != containerIP {
-			t.Fatalf("overriding IP did not work: Got %q but expected %q", containerIP, expectedIP)
-		}
-	})
->>>>>>> 2323c2b2
 }